--- conflicted
+++ resolved
@@ -72,11 +72,11 @@
 }
 
 // Dims returns the dimensions of the matrix.
-func (chol *Cholesky) Dims() (r, c int) {
-	if !chol.valid() {
-		panic(badCholesky)
-	}
-	r, c = chol.chol.Dims()
+func (ch *Cholesky) Dims() (r, c int) {
+	if !ch.valid() {
+		panic(badCholesky)
+	}
+	r, c = ch.chol.Dims()
 	return r, c
 }
 
@@ -441,13 +441,9 @@
 //
 // ExtendVecSym will panic if v.Len() != a.Symmetric()+1 or if a does not contain
 // a valid decomposition.
-<<<<<<< HEAD
-func (chol *Cholesky) ExtendVecSym(a *Cholesky, v Vector) (ok bool) {
+func (c *Cholesky) ExtendVecSym(a *Cholesky, v Vector) (ok bool) {
 	n := a.Symmetric()
-=======
-func (c *Cholesky) ExtendVecSym(a *Cholesky, v Vector) (ok bool) {
-	n := a.Size()
->>>>>>> c38fb5f9
+
 	if v.Len() != n+1 {
 		panic(badSliceLength)
 	}
