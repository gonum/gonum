--- conflicted
+++ resolved
@@ -72,7 +72,6 @@
 	}
 }
 
-<<<<<<< HEAD
 func TestCholeskyAt(t *testing.T) {
 	for _, test := range []*SymDense{
 		NewSymDense(3, []float64{
@@ -84,11 +83,12 @@
 		var chol Cholesky
 		ok := chol.Factorize(test)
 		if !ok {
-			t.Errorf("Matrix not positive definite")
+			t.Fatalf("Matrix not positive definite")
 		}
 		n := test.Symmetric()
-		if chol.Symmetric() != n {
-			t.Errorf("Cholesky size does not match")
+		cn := chol.Symmetric()
+		if cn != n {
+			t.Errorf("Cholesky size does not match. Got %d, want %d", cn, n)
 		}
 		for i := 0; i < n; i++ {
 			for j := 0; j < n; j++ {
@@ -102,10 +102,7 @@
 	}
 }
 
-func TestCholeskySolve(t *testing.T) {
-=======
 func TestCholeskySolveTo(t *testing.T) {
->>>>>>> c38fb5f9
 	for _, test := range []struct {
 		a   *SymDense
 		b   *Dense
