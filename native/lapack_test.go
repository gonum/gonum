// Copyright ©2015 The gonum Authors. All rights reserved.
// Use of this source code is governed by a BSD-style
// license that can be found in the LICENSE file.

package native

import (
	"testing"

	"github.com/gonum/lapack/testlapack"
)

var impl = Implementation{}

func TestDgecon(t *testing.T) {
	testlapack.DgeconTest(t, impl)
}

func TestDgelqf(t *testing.T) {
	testlapack.DgelqfTest(t, impl)
}

func TestDgelq2(t *testing.T) {
	testlapack.Dgelq2Test(t, impl)
}

func TestDgels(t *testing.T) {
	testlapack.DgelsTest(t, impl)
}

func TestDgeqr2(t *testing.T) {
	testlapack.Dgeqr2Test(t, impl)
}

func TestDgeqrf(t *testing.T) {
	testlapack.DgeqrfTest(t, impl)
}

func TestDgetri(t *testing.T) {
	testlapack.DgetriTest(t, impl)
}

func TestDgetf2(t *testing.T) {
	testlapack.Dgetf2Test(t, impl)
}

func TestDgetrf(t *testing.T) {
	testlapack.DgetrfTest(t, impl)
}

func TestDgetrs(t *testing.T) {
	testlapack.DgetrsTest(t, impl)
}

func TestDlacpy(t *testing.T) {
	testlapack.DlacpyTest(t, impl)
}

func TestDlaev2(t *testing.T) {
	testlapack.Dlaev2Test(t, impl)
}

func TestDlange(t *testing.T) {
	testlapack.DlangeTest(t, impl)
}

func TestDlas2(t *testing.T) {
	testlapack.Dlas2Test(t, impl)
}

func TestDlansy(t *testing.T) {
	testlapack.DlansyTest(t, impl)
}

func TestDlantr(t *testing.T) {
	testlapack.DlantrTest(t, impl)
}

func TestDlarfb(t *testing.T) {
	testlapack.DlarfbTest(t, impl)
}

func TestDlarf(t *testing.T) {
	testlapack.DlarfTest(t, impl)
}

func TestDlarfg(t *testing.T) {
	testlapack.DlarfgTest(t, impl)
}

func TestDlarft(t *testing.T) {
	testlapack.DlarftTest(t, impl)
}

<<<<<<< HEAD
func TestDlartg(t *testing.T) {
	testlapack.DlartgTest(t, impl)
=======
func TestDlasr(t *testing.T) {
	testlapack.DlasrTest(t, impl)
>>>>>>> 38f524dc
}

func TestDorml2(t *testing.T) {
	testlapack.Dorml2Test(t, impl)
}

func TestDormlq(t *testing.T) {
	testlapack.DormlqTest(t, impl)
}

func TestDormqr(t *testing.T) {
	testlapack.DormqrTest(t, impl)
}

func TestDorm2r(t *testing.T) {
	testlapack.Dorm2rTest(t, impl)
}

func TestDpocon(t *testing.T) {
	testlapack.DpoconTest(t, impl)
}

func TestDpotf2(t *testing.T) {
	testlapack.Dpotf2Test(t, impl)
}

func TestDpotrf(t *testing.T) {
	testlapack.DpotrfTest(t, impl)
}

func TestDrscl(t *testing.T) {
	testlapack.DrsclTest(t, impl)
}

func TestDtrcon(t *testing.T) {
	testlapack.DtrconTest(t, impl)
}

func TestDtrti2(t *testing.T) {
	testlapack.Dtrti2Test(t, impl)
}

func TestDtrtri(t *testing.T) {
	testlapack.DtrtriTest(t, impl)
}

func TestIladlc(t *testing.T) {
	testlapack.IladlcTest(t, impl)
}

func TestIladlr(t *testing.T) {
	testlapack.IladlrTest(t, impl)
}<|MERGE_RESOLUTION|>--- conflicted
+++ resolved
@@ -92,13 +92,12 @@
 	testlapack.DlarftTest(t, impl)
 }
 
-<<<<<<< HEAD
 func TestDlartg(t *testing.T) {
 	testlapack.DlartgTest(t, impl)
-=======
+}
+
 func TestDlasr(t *testing.T) {
 	testlapack.DlasrTest(t, impl)
->>>>>>> 38f524dc
 }
 
 func TestDorml2(t *testing.T) {
