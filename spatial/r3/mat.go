--- conflicted
+++ resolved
@@ -198,7 +198,6 @@
 	return a*deta - b*detb + c*detc
 }
 
-<<<<<<< HEAD
 // Skew sets the receiver to the 3×3 skew symmetric matrix
 // (right hand system) of v.
 //                  ⎡ 0 -z  y⎤
@@ -214,7 +213,8 @@
 	m.Set(2, 0, -v.Y)
 	m.Set(2, 1, v.X)
 	m.Set(2, 2, 0)
-=======
+}
+
 // Hessian sets the receiver to the Hessian matrix of the scalar field at the point p,
 // approximated using finite differences with the given step sizes.
 // The field is evaluated at points in the area surrounding p by adding
@@ -263,5 +263,4 @@
 	m.Set(2, 0, fxz)
 	m.Set(2, 1, fyz)
 	m.Set(2, 2, fzz)
->>>>>>> b8506697
 }